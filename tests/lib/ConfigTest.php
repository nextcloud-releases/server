<?php
/**
 * SPDX-FileCopyrightText: 2016-2024 Nextcloud GmbH and Nextcloud contributors
 * SPDX-FileCopyrightText: 2016 ownCloud, Inc.
 * SPDX-License-Identifier: AGPL-3.0-or-later
 */

namespace Test;

use OC\Config;

class ConfigTest extends TestCase {
	public const TESTCONTENT = '<?php $CONFIG=array("foo"=>"bar", "beers" => array("Appenzeller", "Guinness", "Kölsch"), "alcohol_free" => false);';

	/** @var array */
	private $initialConfig = ['foo' => 'bar', 'beers' => ['Appenzeller', 'Guinness', 'Kölsch'], 'alcohol_free' => false];
	/** @var string */
	private $configFile;
	/** @var string */
	private $randomTmpDir;

	protected function setUp(): void {
		parent::setUp();

		$this->randomTmpDir = \OC::$server->getTempManager()->getTemporaryFolder();
		$this->configFile = $this->randomTmpDir.'testconfig.php';
		file_put_contents($this->configFile, self::TESTCONTENT);
	}

	protected function tearDown(): void {
		unlink($this->configFile);
		parent::tearDown();
	}

	private function getConfig(): Config {
		return new \OC\Config($this->randomTmpDir, 'testconfig.php');
	}

	public function testGetKeys(): void {
		$expectedConfig = ['foo', 'beers', 'alcohol_free'];
		$this->assertSame($expectedConfig, $this->getConfig()->getKeys());
	}

<<<<<<< HEAD
	public function testGetKeysReturnsEnvironmentKeysIfSet() {
		$expectedConfig = ['foo', 'beers', 'alcohol_free', 'taste'];
		putenv('NC_taste=great');
		$this->assertSame($expectedConfig, $this->getConfig()->getKeys());
		putenv('NC_taste');
	}

	public function testGetValue() {
=======
	public function testGetValue(): void {
>>>>>>> cfed24cb
		$config = $this->getConfig();
		$this->assertSame('bar', $config->getValue('foo'));
		$this->assertSame(null, $config->getValue('bar'));
		$this->assertSame('moo', $config->getValue('bar', 'moo'));
		$this->assertSame(false, $config->getValue('alcohol_free', 'someBogusValue'));
		$this->assertSame(['Appenzeller', 'Guinness', 'Kölsch'], $config->getValue('beers', 'someBogusValue'));
		$this->assertSame(['Appenzeller', 'Guinness', 'Kölsch'], $config->getValue('beers'));
	}

	public function testGetValueReturnsEnvironmentValueIfSet(): void {
		$config = $this->getConfig();
		$this->assertEquals('bar', $config->getValue('foo'));

		putenv('NC_foo=baz');
		$config = $this->getConfig();
		$this->assertEquals('baz', $config->getValue('foo'));
		putenv('NC_foo'); // unset the env variable
	}

	public function testGetValueReturnsEnvironmentValueIfSetToZero(): void {
		$config = $this->getConfig();
		$this->assertEquals('bar', $config->getValue('foo'));

		putenv('NC_foo=0');
		$config = $this->getConfig();
		$this->assertEquals('0', $config->getValue('foo'));
		putenv('NC_foo'); // unset the env variable
	}

	public function testGetValueReturnsEnvironmentValueIfSetToFalse(): void {
		$config = $this->getConfig();
		$this->assertEquals('bar', $config->getValue('foo'));

		putenv('NC_foo=false');
		$config = $this->getConfig();
		$this->assertEquals('false', $config->getValue('foo'));
		putenv('NC_foo'); // unset the env variable
	}

	public function testSetValue(): void {
		$config = $this->getConfig();
		$config->setValue('foo', 'moo');
		$this->assertSame('moo', $config->getValue('foo'));

		$content = file_get_contents($this->configFile);
		$expected = "<?php\n\$CONFIG = array (\n  'foo' => 'moo',\n  'beers' => \n  array (\n    0 => 'Appenzeller',\n  " .
			"  1 => 'Guinness',\n    2 => 'Kölsch',\n  ),\n  'alcohol_free' => false,\n);\n";
		$this->assertEquals($expected, $content);

		$config->setValue('bar', 'red');
		$config->setValue('apps', ['files', 'gallery']);
		$this->assertSame('red', $config->getValue('bar'));
		$this->assertSame(['files', 'gallery'], $config->getValue('apps'));

		$content = file_get_contents($this->configFile);

		$expected = "<?php\n\$CONFIG = array (\n  'foo' => 'moo',\n  'beers' => \n  array (\n    0 => 'Appenzeller',\n  " .
			"  1 => 'Guinness',\n    2 => 'Kölsch',\n  ),\n  'alcohol_free' => false,\n  'bar' => 'red',\n  'apps' => \n " .
			" array (\n    0 => 'files',\n    1 => 'gallery',\n  ),\n);\n";
		$this->assertEquals($expected, $content);
	}

	public function testSetValues(): void {
		$config = $this->getConfig();
		$content = file_get_contents($this->configFile);
		$this->assertEquals(self::TESTCONTENT, $content);

		// Changing configs to existing values and deleting non-existing once
		// should not rewrite the config.php
		$config->setValues([
			'foo' => 'bar',
			'not_exists' => null,
		]);

		$this->assertSame('bar', $config->getValue('foo'));
		$this->assertSame(null, $config->getValue('not_exists'));
		$content = file_get_contents($this->configFile);
		$this->assertEquals(self::TESTCONTENT, $content);

		$config->setValues([
			'foo' => 'moo',
			'alcohol_free' => null,
		]);
		$this->assertSame('moo', $config->getValue('foo'));
		$this->assertSame(null, $config->getValue('not_exists'));

		$content = file_get_contents($this->configFile);
		$expected = "<?php\n\$CONFIG = array (\n  'foo' => 'moo',\n  'beers' => \n  array (\n    0 => 'Appenzeller',\n  " .
			"  1 => 'Guinness',\n    2 => 'Kölsch',\n  ),\n);\n";
		$this->assertEquals($expected, $content);
	}

	public function testDeleteKey(): void {
		$config = $this->getConfig();
		$config->deleteKey('foo');
		$this->assertSame('this_was_clearly_not_set_before', $config->getValue('foo', 'this_was_clearly_not_set_before'));
		$content = file_get_contents($this->configFile);

		$expected = "<?php\n\$CONFIG = array (\n  'beers' => \n  array (\n    0 => 'Appenzeller',\n  " .
			"  1 => 'Guinness',\n    2 => 'Kölsch',\n  ),\n  'alcohol_free' => false,\n);\n";
		$this->assertEquals($expected, $content);
	}

	public function testConfigMerge(): void {
		// Create additional config
		$additionalConfig = '<?php $CONFIG=array("php53"=>"totallyOutdated");';
		$additionalConfigPath = $this->randomTmpDir.'additionalConfig.testconfig.php';
		file_put_contents($additionalConfigPath, $additionalConfig);

		// Reinstantiate the config to force a read-in of the additional configs
		$config = new \OC\Config($this->randomTmpDir, 'testconfig.php');

		// Ensure that the config value can be read and the config has not been modified
		$this->assertSame('totallyOutdated', $config->getValue('php53', 'bogusValue'));
		$this->assertEquals(self::TESTCONTENT, file_get_contents($this->configFile));

		// Write a new value to the config
		$config->setValue('CoolWebsites', ['demo.owncloud.org', 'owncloud.org', 'owncloud.com']);
		$expected = "<?php\n\$CONFIG = array (\n  'foo' => 'bar',\n  'beers' => \n  array (\n    0 => 'Appenzeller',\n  " .
			"  1 => 'Guinness',\n    2 => 'Kölsch',\n  ),\n  'alcohol_free' => false,\n  'php53' => 'totallyOutdated',\n  'CoolWebsites' => \n  array (\n  " .
			"  0 => 'demo.owncloud.org',\n    1 => 'owncloud.org',\n    2 => 'owncloud.com',\n  ),\n);\n";
		$this->assertEquals($expected, file_get_contents($this->configFile));

		// Cleanup
		unlink($additionalConfigPath);
	}
}<|MERGE_RESOLUTION|>--- conflicted
+++ resolved
@@ -41,7 +41,6 @@
 		$this->assertSame($expectedConfig, $this->getConfig()->getKeys());
 	}
 
-<<<<<<< HEAD
 	public function testGetKeysReturnsEnvironmentKeysIfSet() {
 		$expectedConfig = ['foo', 'beers', 'alcohol_free', 'taste'];
 		putenv('NC_taste=great');
@@ -49,10 +48,7 @@
 		putenv('NC_taste');
 	}
 
-	public function testGetValue() {
-=======
 	public function testGetValue(): void {
->>>>>>> cfed24cb
 		$config = $this->getConfig();
 		$this->assertSame('bar', $config->getValue('foo'));
 		$this->assertSame(null, $config->getValue('bar'));
