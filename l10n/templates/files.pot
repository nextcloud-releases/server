--- conflicted
+++ resolved
@@ -8,11 +8,7 @@
 msgstr ""
 "Project-Id-Version: PACKAGE VERSION\n"
 "Report-Msgid-Bugs-To: \n"
-<<<<<<< HEAD
-"POT-Creation-Date: 2012-10-16 02:03+0200\n"
-=======
-"POT-Creation-Date: 2012-11-16 00:01+0100\n"
->>>>>>> d1c0f2a7
+"POT-Creation-Date: 2012-12-12 00:12+0100\n"
 "PO-Revision-Date: YEAR-MO-DA HO:MI+ZONE\n"
 "Last-Translator: FULL NAME <EMAIL@ADDRESS>\n"
 "Language-Team: LANGUAGE <LL@li.org>\n"
@@ -26,319 +22,165 @@
 msgstr ""
 
 #: ajax/upload.php:21
-msgid "The uploaded file exceeds the upload_max_filesize directive in php.ini"
-msgstr ""
-
-#: ajax/upload.php:22
+msgid ""
+"The uploaded file exceeds the upload_max_filesize directive in php.ini: "
+msgstr ""
+
+#: ajax/upload.php:23
 msgid ""
 "The uploaded file exceeds the MAX_FILE_SIZE directive that was specified in "
 "the HTML form"
 msgstr ""
 
-#: ajax/upload.php:23
+#: ajax/upload.php:25
 msgid "The uploaded file was only partially uploaded"
 msgstr ""
 
-#: ajax/upload.php:24
+#: ajax/upload.php:26
 msgid "No file was uploaded"
 msgstr ""
 
-#: ajax/upload.php:25
+#: ajax/upload.php:27
 msgid "Missing a temporary folder"
 msgstr ""
 
-#: ajax/upload.php:26
+#: ajax/upload.php:28
 msgid "Failed to write to disk"
 msgstr ""
 
-#: appinfo/app.php:6
+#: appinfo/app.php:10
 msgid "Files"
 msgstr ""
 
-<<<<<<< HEAD
-#: js/fileactions.js:108 templates/index.php:62
+#: js/fileactions.js:117 templates/index.php:84 templates/index.php:85
 msgid "Unshare"
 msgstr ""
 
-#: js/fileactions.js:110 templates/index.php:64
+#: js/fileactions.js:119 templates/index.php:90 templates/index.php:91
 msgid "Delete"
 msgstr ""
 
-#: js/fileactions.js:182
+#: js/fileactions.js:181
 msgid "Rename"
 msgstr ""
 
-#: js/filelist.js:192 js/filelist.js:194
-msgid "already exists"
-msgstr ""
-
-#: js/filelist.js:192 js/filelist.js:194
+#: js/filelist.js:199 js/filelist.js:201
+msgid "{new_name} already exists"
+msgstr ""
+
+#: js/filelist.js:199 js/filelist.js:201
 msgid "replace"
 msgstr ""
 
-#: js/filelist.js:192
+#: js/filelist.js:199
 msgid "suggest name"
 msgstr ""
 
-#: js/filelist.js:192 js/filelist.js:194
+#: js/filelist.js:199 js/filelist.js:201
 msgid "cancel"
 msgstr ""
 
-#: js/filelist.js:241 js/filelist.js:243
-msgid "replaced"
-msgstr ""
-
-#: js/filelist.js:241 js/filelist.js:243 js/filelist.js:275 js/filelist.js:277
+#: js/filelist.js:248
+msgid "replaced {new_name}"
+msgstr ""
+
+#: js/filelist.js:248 js/filelist.js:250 js/filelist.js:282 js/filelist.js:284
 msgid "undo"
 msgstr ""
 
-#: js/filelist.js:243
-msgid "with"
-msgstr ""
-
-#: js/filelist.js:275
-msgid "unshared"
-msgstr ""
-
-#: js/filelist.js:277
-msgid "deleted"
-msgstr ""
-
-#: js/files.js:179
+#: js/filelist.js:250
+msgid "replaced {new_name} with {old_name}"
+msgstr ""
+
+#: js/filelist.js:282
+msgid "unshared {files}"
+msgstr ""
+
+#: js/filelist.js:284
+msgid "deleted {files}"
+msgstr ""
+
+#: js/files.js:33
+msgid ""
+"Invalid name, '\\', '/', '<', '>', ':', '\"', '|', '?' and '*' are not "
+"allowed."
+msgstr ""
+
+#: js/files.js:174
 msgid "generating ZIP-file, it may take some time."
 msgstr ""
 
-#: js/files.js:214
+#: js/files.js:209
 msgid "Unable to upload your file as it is a directory or has 0 bytes"
 msgstr ""
 
-#: js/files.js:214
+#: js/files.js:209
 msgid "Upload Error"
 msgstr ""
 
-#: js/files.js:242 js/files.js:347 js/files.js:377
+#: js/files.js:226
+msgid "Close"
+msgstr ""
+
+#: js/files.js:245 js/files.js:359 js/files.js:389
 msgid "Pending"
 msgstr ""
 
-#: js/files.js:262
+#: js/files.js:265
 msgid "1 file uploading"
 msgstr ""
 
-#: js/files.js:265 js/files.js:310 js/files.js:325
-msgid "files uploading"
-msgstr ""
-
-#: js/files.js:328 js/files.js:361
+#: js/files.js:268 js/files.js:322 js/files.js:337
+msgid "{count} files uploading"
+msgstr ""
+
+#: js/files.js:340 js/files.js:373
 msgid "Upload cancelled."
 msgstr ""
 
-#: js/files.js:430
-=======
-#: js/fileactions.js:108 templates/index.php:64
-msgid "Unshare"
-msgstr ""
-
-#: js/fileactions.js:110 templates/index.php:66
-msgid "Delete"
-msgstr ""
-
-#: js/fileactions.js:172
-msgid "Rename"
-msgstr ""
-
-#: js/filelist.js:198 js/filelist.js:200
-msgid "{new_name} already exists"
-msgstr ""
-
-#: js/filelist.js:198 js/filelist.js:200
-msgid "replace"
-msgstr ""
-
-#: js/filelist.js:198
-msgid "suggest name"
-msgstr ""
-
-#: js/filelist.js:198 js/filelist.js:200
-msgid "cancel"
-msgstr ""
-
-#: js/filelist.js:247
-msgid "replaced {new_name}"
-msgstr ""
-
-#: js/filelist.js:247 js/filelist.js:249 js/filelist.js:281 js/filelist.js:283
-msgid "undo"
-msgstr ""
-
-#: js/filelist.js:249
-msgid "replaced {new_name} with {old_name}"
-msgstr ""
-
-#: js/filelist.js:281
-msgid "unshared {files}"
-msgstr ""
-
-#: js/filelist.js:283
-msgid "deleted {files}"
-msgstr ""
-
-#: js/files.js:171
-msgid "generating ZIP-file, it may take some time."
-msgstr ""
-
-#: js/files.js:206
-msgid "Unable to upload your file as it is a directory or has 0 bytes"
-msgstr ""
-
-#: js/files.js:206
-msgid "Upload Error"
-msgstr ""
-
-#: js/files.js:223
-msgid "Close"
-msgstr ""
-
-#: js/files.js:237 js/files.js:342 js/files.js:372
-msgid "Pending"
-msgstr ""
-
-#: js/files.js:257
-msgid "1 file uploading"
-msgstr ""
-
-#: js/files.js:260 js/files.js:305 js/files.js:320
-msgid "{count} files uploading"
-msgstr ""
-
-#: js/files.js:323 js/files.js:356
-msgid "Upload cancelled."
-msgstr ""
-
-#: js/files.js:425
->>>>>>> d1c0f2a7
+#: js/files.js:442
 msgid ""
 "File upload is in progress. Leaving the page now will cancel the upload."
 msgstr ""
 
-<<<<<<< HEAD
-#: js/files.js:500
-msgid "Invalid name, '/' is not allowed."
-msgstr ""
-
-#: js/files.js:681
-msgid "files scanned"
-msgstr ""
-
-#: js/files.js:689
+#: js/files.js:512
+msgid "Invalid folder name. Usage of \"Shared\" is reserved by Owncloud"
+msgstr ""
+
+#: js/files.js:693
+msgid "{count} files scanned"
+msgstr ""
+
+#: js/files.js:701
 msgid "error while scanning"
 msgstr ""
 
-#: js/files.js:762 templates/index.php:48
+#: js/files.js:774 templates/index.php:66
 msgid "Name"
 msgstr ""
 
-#: js/files.js:763 templates/index.php:56
+#: js/files.js:775 templates/index.php:77
 msgid "Size"
 msgstr ""
 
-#: js/files.js:764 templates/index.php:58
+#: js/files.js:776 templates/index.php:79
 msgid "Modified"
 msgstr ""
 
-#: js/files.js:791
-msgid "folder"
-msgstr ""
-
-#: js/files.js:793
-msgid "folders"
-msgstr ""
-
-#: js/files.js:801
-msgid "file"
-msgstr ""
-
 #: js/files.js:803
-msgid "files"
-=======
-#: js/files.js:495
-msgid "Invalid name, '/' is not allowed."
-msgstr ""
-
-#: js/files.js:676
-msgid "{count} files scanned"
-msgstr ""
-
-#: js/files.js:684
-msgid "error while scanning"
-msgstr ""
-
-#: js/files.js:757 templates/index.php:50
-msgid "Name"
-msgstr ""
-
-#: js/files.js:758 templates/index.php:58
-msgid "Size"
-msgstr ""
-
-#: js/files.js:759 templates/index.php:60
-msgid "Modified"
-msgstr ""
-
-#: js/files.js:786
 msgid "1 folder"
 msgstr ""
 
-#: js/files.js:788
+#: js/files.js:805
 msgid "{count} folders"
 msgstr ""
 
-#: js/files.js:796
+#: js/files.js:813
 msgid "1 file"
 msgstr ""
 
-#: js/files.js:798
+#: js/files.js:815
 msgid "{count} files"
->>>>>>> d1c0f2a7
-msgstr ""
-
-#: js/files.js:847
-msgid "seconds ago"
-msgstr ""
-
-#: js/files.js:848
-msgid "minute ago"
-msgstr ""
-
-#: js/files.js:849
-msgid "minutes ago"
-msgstr ""
-
-#: js/files.js:852
-msgid "today"
-msgstr ""
-
-#: js/files.js:853
-msgid "yesterday"
-msgstr ""
-
-#: js/files.js:854
-msgid "days ago"
-msgstr ""
-
-#: js/files.js:855
-msgid "last month"
-msgstr ""
-
-#: js/files.js:857
-msgid "months ago"
-msgstr ""
-
-#: js/files.js:858
-msgid "last year"
-msgstr ""
-
-#: js/files.js:859
-msgid "years ago"
 msgstr ""
 
 #: templates/admin.php:5
@@ -349,31 +191,27 @@
 msgid "Maximum upload size"
 msgstr ""
 
-#: templates/admin.php:7
+#: templates/admin.php:9
 msgid "max. possible: "
 msgstr ""
 
-#: templates/admin.php:9
+#: templates/admin.php:12
 msgid "Needed for multi-file and folder downloads."
 msgstr ""
 
-#: templates/admin.php:9
+#: templates/admin.php:14
 msgid "Enable ZIP-download"
 msgstr ""
 
-#: templates/admin.php:11
+#: templates/admin.php:17
 msgid "0 is unlimited"
 msgstr ""
 
-#: templates/admin.php:12
+#: templates/admin.php:19
 msgid "Maximum input size for ZIP files"
 msgstr ""
 
-<<<<<<< HEAD
-#: templates/admin.php:14
-=======
-#: templates/admin.php:15
->>>>>>> d1c0f2a7
+#: templates/admin.php:23
 msgid "Save"
 msgstr ""
 
@@ -381,84 +219,48 @@
 msgid "New"
 msgstr ""
 
-#: templates/index.php:9
+#: templates/index.php:10
 msgid "Text file"
 msgstr ""
 
-#: templates/index.php:10
+#: templates/index.php:12
 msgid "Folder"
 msgstr ""
 
-#: templates/index.php:11
+#: templates/index.php:14
 msgid "From link"
 msgstr ""
 
-<<<<<<< HEAD
-#: templates/index.php:20
-=======
-#: templates/index.php:22
->>>>>>> d1c0f2a7
+#: templates/index.php:35
 msgid "Upload"
 msgstr ""
 
-#: templates/index.php:29
+#: templates/index.php:43
 msgid "Cancel upload"
 msgstr ""
 
-<<<<<<< HEAD
-#: templates/index.php:40
+#: templates/index.php:58
 msgid "Nothing in here. Upload something!"
 msgstr ""
 
-#: templates/index.php:50
-msgid "Share"
-msgstr ""
-
-#: templates/index.php:52
+#: templates/index.php:72
 msgid "Download"
 msgstr ""
 
-#: templates/index.php:75
+#: templates/index.php:104
 msgid "Upload too large"
 msgstr ""
 
-#: templates/index.php:77
-=======
-#: templates/index.php:42
-msgid "Nothing in here. Upload something!"
-msgstr ""
-
-#: templates/index.php:52
-msgid "Share"
-msgstr ""
-
-#: templates/index.php:54
-msgid "Download"
-msgstr ""
-
-#: templates/index.php:77
-msgid "Upload too large"
-msgstr ""
-
-#: templates/index.php:79
->>>>>>> d1c0f2a7
+#: templates/index.php:106
 msgid ""
 "The files you are trying to upload exceed the maximum size for file uploads "
 "on this server."
 msgstr ""
 
-<<<<<<< HEAD
-#: templates/index.php:82
+#: templates/index.php:111
 msgid "Files are being scanned, please wait."
 msgstr ""
 
-#: templates/index.php:85
-=======
-#: templates/index.php:84
-msgid "Files are being scanned, please wait."
-msgstr ""
-
-#: templates/index.php:87
->>>>>>> d1c0f2a7
+#: templates/index.php:114
 msgid "Current scanning"
 msgstr ""