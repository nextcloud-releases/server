<?php
/**
 * ownCloud
 *
 * @author Jakob Sack
 * @copyright 2012 Frank Karlitschek frank@owncloud.org
 *
 * This library is free software; you can redistribute it and/or
 * modify it under the terms of the GNU AFFERO GENERAL PUBLIC LICENSE
 * License as published by the Free Software Foundation; either
 * version 3 of the License, or any later version.
 *
 * This library is distributed in the hope that it will be useful,
 * but WITHOUT ANY WARRANTY; without even the implied warranty of
 * MERCHANTABILITY or FITNESS FOR A PARTICULAR PURPOSE.  See the
 * GNU AFFERO GENERAL PUBLIC LICENSE for more details.
 *
 * You should have received a copy of the GNU Affero General Public
 * License along with this library.  If not, see <http://www.gnu.org/licenses/>.
 *
 */

/**
 * This class is for i18n and l10n
 */
class OC_L10N{
	/**
	 * cached instances
	 */
	protected static $instances=array();

	/**
	 * cache
	 */
	protected static $cache = array();

	/**
	 * The best language
	 */
	protected static $language = '';

	/**
	 * App of this object
	 */
	protected $app;

	/**
	 * Language of this object
	 */
	protected $lang;

	/**
	 * Translations
	 */
	private $translations = array();

	/**
	 * Localization
	 */
	private $localizations = array(
<<<<<<< HEAD
		'date' => 'd.m.Y',
		'datetime' => 'd.m.Y H:i:s',
		'time' => 'H:i:s');
=======
		'jsdate' => 'dd.mm.yy',
		'date' => '%d.%m.%Y',
		'datetime' => '%d.%m.%Y %H:%M:%S',
		'time' => '%H:%M:%S',
		'firstday' => 0);
>>>>>>> d1c0f2a7

	/**
	 * get an L10N instance
	 * @return OC_L10N
	 */
<<<<<<< HEAD
	public static function get($app,$lang=null) {
=======
	public static function get($app, $lang=null) {
>>>>>>> d1c0f2a7
		if(is_null($lang)) {
			if(!isset(self::$instances[$app])) {
				self::$instances[$app]=new OC_L10N($app);
			}
			return self::$instances[$app];
		}else{
			return new OC_L10N($app, $lang);
		}
	}

	/**
	 * @brief The constructor
	 * @param $app the app requesting l10n
	 * @param $lang default: null Language
	 * @returns OC_L10N-Object
	 *
	 * If language is not set, the constructor tries to find the right
	 * language.
	 */
	public function __construct($app, $lang = null) {
		$this->app = $app;
		$this->lang = $lang;
	}

	protected function init() {
		if ($this->app === true) {
			return;
		}
		$app = $this->app;
		$lang = $this->lang;
		$this->app = true;
		// Find the right language
		if(is_null($lang) || $lang == '') {
			$lang = self::findLanguage($app);
		}

		// Use cache if possible
		if(array_key_exists($app.'::'.$lang, self::$cache)) {

			$this->translations = self::$cache[$app.'::'.$lang]['t'];
			$this->localizations = self::$cache[$app.'::'.$lang]['l'];
		}
		else{
			$i18ndir = self::findI18nDir($app);
			// Localization is in /l10n, Texts are in $i18ndir
			// (Just no need to define date/time format etc. twice)
			if((OC_Helper::issubdirectory($i18ndir.$lang.'.php', OC_App::getAppPath($app).'/l10n/') ||
				OC_Helper::issubdirectory($i18ndir.$lang.'.php', OC::$SERVERROOT.'/core/l10n/') ||
				OC_Helper::issubdirectory($i18ndir.$lang.'.php', OC::$SERVERROOT.'/lib/l10n/') ||
				OC_Helper::issubdirectory($i18ndir.$lang.'.php', OC::$SERVERROOT.'/settings')) && file_exists($i18ndir.$lang.'.php')) {
				// Include the file, save the data from $CONFIG
<<<<<<< HEAD
				include(strip_tags($i18ndir).strip_tags($lang).'.php');
=======
				include strip_tags($i18ndir).strip_tags($lang).'.php';
>>>>>>> d1c0f2a7
				if(isset($TRANSLATIONS) && is_array($TRANSLATIONS)) {
					$this->translations = $TRANSLATIONS;
				}
			}

			if(file_exists(OC::$SERVERROOT.'/core/l10n/l10n-'.$lang.'.php')) {
				// Include the file, save the data from $CONFIG
<<<<<<< HEAD
				include(OC::$SERVERROOT.'/core/l10n/l10n-'.$lang.'.php');
=======
				include OC::$SERVERROOT.'/core/l10n/l10n-'.$lang.'.php';
>>>>>>> d1c0f2a7
				if(isset($LOCALIZATIONS) && is_array($LOCALIZATIONS)) {
					$this->localizations = array_merge($this->localizations, $LOCALIZATIONS);
				}
			}

			self::$cache[$app.'::'.$lang]['t'] = $this->translations;
			self::$cache[$app.'::'.$lang]['l'] = $this->localizations;
		}
	}

    /**
     * @brief Translating
     * @param $text String The text we need a translation for
     * @param array $parameters default:array() Parameters for sprintf
     * @return \OC_L10N_String Translation or the same text
     *
     * Returns the translation. If no translation is found, $text will be
     * returned.
     */
	public function t($text, $parameters = array()) {
		return new OC_L10N_String($this, $text, $parameters);
	}

	/**
	 * @brief Translating
	 * @param $textArray The text array we need a translation for
	 * @returns Translation or the same text
	 *
	 * Returns the translation. If no translation is found, $textArray will be
	 * returned.
	 *
	 *
	 * @deprecated deprecated since ownCloud version 5.0
	 * This method will probably be removed with ownCloud 6.0
	 *
	 *
	 */
	public function tA($textArray) {
<<<<<<< HEAD
		OC_Log::write('core', 'DEPRECATED: the method tA is deprecated and will be removed soon.',OC_Log::WARN);
=======
		OC_Log::write('core', 'DEPRECATED: the method tA is deprecated and will be removed soon.', OC_Log::WARN);
>>>>>>> d1c0f2a7
		$result = array();
		foreach($textArray as $key => $text) {
			$result[$key] = (string)$this->t($text);
		}
		return $result;
	}

	/**
	 * @brief getTranslations
	 * @returns Fetch all translations
	 *
	 * Returns an associative array with all translations
	 */
	public function getTranslations() {
		$this->init();
		return $this->translations;
	}

	/**
	 * @brief Localization
	 * @param $type Type of localization
	 * @param $params parameters for this localization
	 * @returns String or false
	 *
	 * Returns the localized data.
	 *
	 * Implemented types:
	 *  - date
	 *    - Creates a date
	 *    - l10n-field: date
	 *    - params: timestamp (int/string)
	 *  - datetime
	 *    - Creates date and time
	 *    - l10n-field: datetime
	 *    - params: timestamp (int/string)
	 *  - time
	 *    - Creates a time
	 *    - l10n-field: time
	 *    - params: timestamp (int/string)
	 */
	public function l($type, $data) {
		$this->init();
		switch($type) {
			// If you add something don't forget to add it to $localizations
			// at the top of the page
			case 'date':
			case 'datetime':
			case 'time':
				if($data instanceof DateTime) return $data->format($this->localizations[$type]);
				elseif(is_string($data)) $data = strtotime($data);
				$locales = array(self::findLanguage());
				if (strlen($locales[0]) == 2) {
					$locales[] = $locales[0].'_'.strtoupper($locales[0]);
				}
				setlocale(LC_TIME, $locales);
				$format = $this->localizations[$type];
				// Check for Windows to find and replace the %e modifier correctly
				if (strtoupper(substr(PHP_OS, 0, 3)) == 'WIN') {
					$format = preg_replace('#(?<!%)((?:%%)*)%e#', '\1%#d', $format);
				}
				return strftime($format, $data);
				break;
			case 'firstday':
			case 'jsdate':
				return $this->localizations[$type];
			default:
				return false;
		}
	}

	/**
	 * @brief Choose a language
	 * @param $texts Associative Array with possible strings
	 * @returns String
	 *
	 * $text is an array 'de' => 'hallo welt', 'en' => 'hello world', ...
	 *
	 * This function is useful to avoid loading thousands of files if only one
	 * simple string is needed, for example in appinfo.php
	 */
	public static function selectLanguage($text) {
		$lang = self::findLanguage(array_keys($text));
		return $text[$lang];
	}

	/**
	 * @brief find the best language
	 * @param $app Array or string, details below
	 * @returns language
	 *
	 * If $app is an array, ownCloud assumes that these are the available
	 * languages. Otherwise ownCloud tries to find the files in the l10n
	 * folder.
	 *
	 * If nothing works it returns 'en'
	 */
	public static function findLanguage($app = null) {
		if(!is_array($app) && self::$language != '') {
			return self::$language;
		}

		if(OC_User::getUser() && OC_Preferences::getValue(OC_User::getUser(), 'core', 'lang')) {
			$lang = OC_Preferences::getValue(OC_User::getUser(), 'core', 'lang');
			self::$language = $lang;
			if(is_array($app)) {
				$available = $app;
				$lang_exists = array_search($lang, $available) !== false;
			}
			else {
				$lang_exists = self::languageExists($app, $lang);
			}
			if($lang_exists) {
				return $lang;
			}
		}

		if(isset($_SERVER['HTTP_ACCEPT_LANGUAGE'])) {
			$accepted_languages = preg_split('/,\s*/', $_SERVER['HTTP_ACCEPT_LANGUAGE']);
			if(is_array($app)) {
				$available = $app;
			}
			else{
				$available = self::findAvailableLanguages($app);
			}
			foreach($accepted_languages as $i) {
				$temp = explode(';', $i);
				if(array_search($temp[0], $available) !== false) {
					return $temp[0];
				}
			}
		}

		// Last try: English
		return 'en';
	}

	/**
	 * @brief find the l10n directory
	 * @param $app App that needs to be translated
	 * @returns directory
	 */
	protected static function findI18nDir($app) {
		// find the i18n dir
		$i18ndir = OC::$SERVERROOT.'/core/l10n/';
		if($app != '') {
			// Check if the app is in the app folder
			if(file_exists(OC_App::getAppPath($app).'/l10n/')) {
				$i18ndir = OC_App::getAppPath($app).'/l10n/';
			}
			else{
				$i18ndir = OC::$SERVERROOT.'/'.$app.'/l10n/';
			}
		}
		return $i18ndir;
	}

	/**
	 * @brief find all available languages for an app
	 * @param $app App that needs to be translated
	 * @returns array an array of available languages
	 */
	public static function findAvailableLanguages($app=null) {
		$available=array('en');//english is always available
		$dir = self::findI18nDir($app);
		if(is_dir($dir)) {
			$files=scandir($dir);
			foreach($files as $file) {
				if(substr($file, -4, 4) == '.php') {
					$i = substr($file, 0, -4);
					$available[] = $i;
				}
			}
		}
		return $available;
	}

	public static function languageExists($app, $lang) {
		if ($lang == 'en') {//english is always available
			return true;
		}
		$dir = self::findI18nDir($app);
		if(is_dir($dir)) {
			return file_exists($dir.'/'.$lang.'.php');
		}
		return false;
	}
}<|MERGE_RESOLUTION|>--- conflicted
+++ resolved
@@ -58,27 +58,17 @@
 	 * Localization
 	 */
 	private $localizations = array(
-<<<<<<< HEAD
-		'date' => 'd.m.Y',
-		'datetime' => 'd.m.Y H:i:s',
-		'time' => 'H:i:s');
-=======
 		'jsdate' => 'dd.mm.yy',
 		'date' => '%d.%m.%Y',
 		'datetime' => '%d.%m.%Y %H:%M:%S',
 		'time' => '%H:%M:%S',
 		'firstday' => 0);
->>>>>>> d1c0f2a7
 
 	/**
 	 * get an L10N instance
 	 * @return OC_L10N
 	 */
-<<<<<<< HEAD
-	public static function get($app,$lang=null) {
-=======
 	public static function get($app, $lang=null) {
->>>>>>> d1c0f2a7
 		if(is_null($lang)) {
 			if(!isset(self::$instances[$app])) {
 				self::$instances[$app]=new OC_L10N($app);
@@ -130,11 +120,7 @@
 				OC_Helper::issubdirectory($i18ndir.$lang.'.php', OC::$SERVERROOT.'/lib/l10n/') ||
 				OC_Helper::issubdirectory($i18ndir.$lang.'.php', OC::$SERVERROOT.'/settings')) && file_exists($i18ndir.$lang.'.php')) {
 				// Include the file, save the data from $CONFIG
-<<<<<<< HEAD
-				include(strip_tags($i18ndir).strip_tags($lang).'.php');
-=======
 				include strip_tags($i18ndir).strip_tags($lang).'.php';
->>>>>>> d1c0f2a7
 				if(isset($TRANSLATIONS) && is_array($TRANSLATIONS)) {
 					$this->translations = $TRANSLATIONS;
 				}
@@ -142,11 +128,7 @@
 
 			if(file_exists(OC::$SERVERROOT.'/core/l10n/l10n-'.$lang.'.php')) {
 				// Include the file, save the data from $CONFIG
-<<<<<<< HEAD
-				include(OC::$SERVERROOT.'/core/l10n/l10n-'.$lang.'.php');
-=======
 				include OC::$SERVERROOT.'/core/l10n/l10n-'.$lang.'.php';
->>>>>>> d1c0f2a7
 				if(isset($LOCALIZATIONS) && is_array($LOCALIZATIONS)) {
 					$this->localizations = array_merge($this->localizations, $LOCALIZATIONS);
 				}
@@ -185,11 +167,7 @@
 	 *
 	 */
 	public function tA($textArray) {
-<<<<<<< HEAD
-		OC_Log::write('core', 'DEPRECATED: the method tA is deprecated and will be removed soon.',OC_Log::WARN);
-=======
 		OC_Log::write('core', 'DEPRECATED: the method tA is deprecated and will be removed soon.', OC_Log::WARN);
->>>>>>> d1c0f2a7
 		$result = array();
 		foreach($textArray as $key => $text) {
 			$result[$key] = (string)$this->t($text);
@@ -316,8 +294,14 @@
 			}
 			foreach($accepted_languages as $i) {
 				$temp = explode(';', $i);
-				if(array_search($temp[0], $available) !== false) {
-					return $temp[0];
+				$temp[0] = str_replace('-','_',$temp[0]);
+				if( ($key = array_search($temp[0], $available)) !== false) {
+					return $available[$key];
+				}
+				foreach($available as $l) {
+					if ( $temp[0] == substr($l,0,2) ) {
+						return $l;
+					}
 				}
 			}
 		}
