--- conflicted
+++ resolved
@@ -1,9 +1,6 @@
 <?php $TRANSLATIONS = array(
 "Settings" => "Podešavanja",
-<<<<<<< HEAD
-=======
 "Cancel" => "Otkaži",
->>>>>>> d1c0f2a7
 "Password" => "Lozinka",
 "You will receive a link to reset your password via Email." => "Dobićete vezu za resetovanje lozinke putem e-pošte.",
 "Username" => "Korisničko ime",
