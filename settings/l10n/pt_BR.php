--- conflicted
+++ resolved
@@ -1,9 +1,6 @@
 <?php $TRANSLATIONS = array(
-<<<<<<< HEAD
-=======
 "Email saved" => "Email gravado",
 "Invalid email" => "Email inválido",
->>>>>>> 46d6fd15
 "OpenID Changed" => "Mudou OpenID",
 "Invalid request" => "Pedido inválido",
 "Language changed" => "Mudou Idioma",
