<?php $TRANSLATIONS = array(
<<<<<<< HEAD
=======
"Unable to load list from App Store" => "قادر به بارگذاری لیست از فروشگاه اپ نیستم",
>>>>>>> d1c0f2a7
"Email saved" => "ایمیل ذخیره شد",
"Invalid email" => "ایمیل غیر قابل قبول",
"OpenID Changed" => "OpenID تغییر کرد",
"Invalid request" => "درخواست غیر قابل قبول",
"Authentication error" => "خطا در اعتبار سنجی",
"Language changed" => "زبان تغییر کرد",
"Disable" => "غیرفعال",
"Enable" => "فعال",
"Saving..." => "درحال ذخیره ...",
"__language_name__" => "__language_name__",
<<<<<<< HEAD
"Security Warning" => "اخطار امنیتی",
"Log" => "کارنامه",
"More" => "بیشتر",
=======
>>>>>>> d1c0f2a7
"Add your App" => "برنامه خود را بیافزایید",
"Select an App" => "یک برنامه انتخاب کنید",
"See application page at apps.owncloud.com" => "صفحه این اٌپ را در apps.owncloud.com ببینید",
"Documentation" => "مستندات",
"Managing Big Files" => "مدیریت پرونده های بزرگ",
"Ask a question" => "یک سوال بپرسید",
"Problems connecting to help database." => "مشکلاتی برای وصل شدن به پایگاه داده کمکی",
"Go there manually." => "بروید آنجا به صورت دستی",
"Answer" => "پاسخ",
"Desktop and Mobile Syncing Clients" => " ابزار مدیریت با دسکتاپ و موبایل",
"Download" => "بارگیری",
"Unable to change your password" => "ناتوان در تغییر گذرواژه",
"Current password" => "گذرواژه کنونی",
"New password" => "گذرواژه جدید",
"show" => "نمایش",
"Change password" => "تغییر گذر واژه",
"Email" => "پست الکترونیکی",
"Your email address" => "پست الکترونیکی شما",
"Fill in an email address to enable password recovery" => "پست الکترونیکی را پرکنید  تا بازیابی گذرواژه فعال شود",
"Language" => "زبان",
"Help translate" => "به ترجمه آن کمک کنید",
"use this address to connect to your ownCloud in your file manager" => "از این نشانی برای وصل شدن به ابرهایتان در مدیرپرونده استفاده کنید",
"Name" => "نام",
"Password" => "گذرواژه",
"Groups" => "گروه ها",
"Create" => "ایجاد کردن",
"Default Quota" => "سهم پیش فرض",
"Other" => "سایر",
"Quota" => "سهم",
"Delete" => "پاک کردن"
);<|MERGE_RESOLUTION|>--- conflicted
+++ resolved
@@ -1,8 +1,5 @@
 <?php $TRANSLATIONS = array(
-<<<<<<< HEAD
-=======
 "Unable to load list from App Store" => "قادر به بارگذاری لیست از فروشگاه اپ نیستم",
->>>>>>> d1c0f2a7
 "Email saved" => "ایمیل ذخیره شد",
 "Invalid email" => "ایمیل غیر قابل قبول",
 "OpenID Changed" => "OpenID تغییر کرد",
@@ -13,12 +10,6 @@
 "Enable" => "فعال",
 "Saving..." => "درحال ذخیره ...",
 "__language_name__" => "__language_name__",
-<<<<<<< HEAD
-"Security Warning" => "اخطار امنیتی",
-"Log" => "کارنامه",
-"More" => "بیشتر",
-=======
->>>>>>> d1c0f2a7
 "Add your App" => "برنامه خود را بیافزایید",
 "Select an App" => "یک برنامه انتخاب کنید",
 "See application page at apps.owncloud.com" => "صفحه این اٌپ را در apps.owncloud.com ببینید",
@@ -30,6 +21,7 @@
 "Answer" => "پاسخ",
 "Desktop and Mobile Syncing Clients" => " ابزار مدیریت با دسکتاپ و موبایل",
 "Download" => "بارگیری",
+"Your password was changed" => "رمز عبور شما تغییر یافت",
 "Unable to change your password" => "ناتوان در تغییر گذرواژه",
 "Current password" => "گذرواژه کنونی",
 "New password" => "گذرواژه جدید",
