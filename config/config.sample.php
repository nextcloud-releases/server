--- conflicted
+++ resolved
@@ -212,13 +212,11 @@
 /* cl parameters for libreoffice / openoffice */
 'preview_office_cl_parameters' => '',
 
-<<<<<<< HEAD
 /* whether avatars should be enabled */
 'enable_avatars' => true,
-=======
+
 // Extra SSL options to be used for configuration
 'openssl' => array(
 	//'config' => '/absolute/location/of/openssl.cnf',
 ),
->>>>>>> 431cf06e
 );