--- conflicted
+++ resolved
@@ -27,24 +27,20 @@
 		$this->host=$host;
 		$this->user=$params['user'];
 		$this->password=$params['password'];
-		if(isset($params['secure'])) {
-			if(is_string($params['secure'])) {
+		if (isset($params['secure'])) {
+			if (is_string($params['secure'])) {
 				$this->secure = ($params['secure'] === 'true');
-			}else{
+			} else {
 				$this->secure = (bool)$params['secure'];
 			}
-		}else{
+		} else {
 			$this->secure = false;
 		}
 		$this->root=isset($params['root'])?$params['root']:'/';
-		if(!$this->root || $this->root[0]!='/') {
+		if ( ! $this->root || $this->root[0]!='/') {
 			$this->root='/'.$this->root;
 		}
-<<<<<<< HEAD
-		if(substr($this->root,-1,1)!='/') {
-=======
-		if(substr($this->root, -1, 1)!='/') {
->>>>>>> d1c0f2a7
+		if (substr($this->root, -1, 1)!='/') {
 			$this->root.='/';
 		}
 
@@ -56,7 +52,8 @@
 
 		$this->client = new OC_Connector_Sabre_Client($settings);
 
-		if($caview = \OCP\Files::getStorage('files_external')) {
+		$caview = \OCP\Files::getStorage('files_external');
+		if ($caview) {
 			$certPath=\OCP\Config::getSystemValue('datadirectory').$caview->getAbsolutePath("").'rootcerts.crt';
 			if (file_exists($certPath)) {
 				$this->client->addTrustedCertificates($certPath);
@@ -68,7 +65,7 @@
 
 	private function createBaseUri() {
 		$baseUri='http';
-		if($this->secure) {
+		if ($this->secure) {
 			$baseUri.='s';
 		}
 		$baseUri.='://'.$this->host.$this->root;
@@ -87,33 +84,29 @@
 
 	public function opendir($path) {
 		$path=$this->cleanPath($path);
-		try{
-<<<<<<< HEAD
-			$response=$this->client->propfind($path, array(),1);
-=======
+		try {
 			$response=$this->client->propfind($path, array(), 1);
->>>>>>> d1c0f2a7
 			$id=md5('webdav'.$this->root.$path);
 			OC_FakeDirStream::$dirs[$id]=array();
 			$files=array_keys($response);
 			array_shift($files);//the first entry is the current directory
-			foreach($files as $file) {
+			foreach ($files as $file) {
 				$file = urldecode(basename($file));
 				OC_FakeDirStream::$dirs[$id][]=$file;
 			}
 			return opendir('fakedir://'.$id);
-		}catch(Exception $e) {
+		} catch(Exception $e) {
 			return false;
 		}
 	}
 
 	public function filetype($path) {
 		$path=$this->cleanPath($path);
-		try{
+		try {
 			$response=$this->client->propfind($path, array('{DAV:}resourcetype'));
 			$responseType=$response["{DAV:}resourcetype"]->resourceType;
 			return (count($responseType)>0 and $responseType[0]=="{DAV:}collection")?'dir':'file';
-		}catch(Exception $e) {
+		} catch(Exception $e) {
 			error_log($e->getMessage());
 			\OCP\Util::writeLog("webdav client", \OCP\Util::sanitizeHTML($e->getMessage()), \OCP\Util::ERROR);
 			return false;
@@ -130,31 +123,24 @@
 
 	public function file_exists($path) {
 		$path=$this->cleanPath($path);
-		try{
+		try {
 			$this->client->propfind($path, array('{DAV:}resourcetype'));
 			return true;//no 404 exception
-		}catch(Exception $e) {
+		} catch(Exception $e) {
 			return false;
 		}
 	}
 
 	public function unlink($path) {
-<<<<<<< HEAD
-		return $this->simpleResponse('DELETE',$path,null,204);
-	}
-
-	public function fopen($path,$mode) {
-=======
 		return $this->simpleResponse('DELETE', $path, null, 204);
 	}
 
 	public function fopen($path, $mode) {
->>>>>>> d1c0f2a7
 		$path=$this->cleanPath($path);
 		switch($mode) {
 			case 'r':
 			case 'rb':
-				if(!$this->file_exists($path)) {
+				if ( ! $this->file_exists($path)) {
 					return false;
 				}
 				//straight up curl instead of sabredav here, sabredav put's the entire get result in memory
@@ -181,26 +167,15 @@
 			case 'c':
 			case 'c+':
 				//emulate these
-<<<<<<< HEAD
-				if(strrpos($path,'.')!==false) {
-					$ext=substr($path,strrpos($path,'.'));
-=======
-				if(strrpos($path, '.')!==false) {
+				if (strrpos($path, '.')!==false) {
 					$ext=substr($path, strrpos($path, '.'));
->>>>>>> d1c0f2a7
-				}else{
+				} else {
 					$ext='';
 				}
 				$tmpFile=OCP\Files::tmpFile($ext);
-<<<<<<< HEAD
-				OC_CloseStreamWrapper::$callBacks[$tmpFile]=array($this,'writeBack');
-				if($this->file_exists($path)) {
-					$this->getFile($path,$tmpFile);
-=======
 				OC_CloseStreamWrapper::$callBacks[$tmpFile]=array($this, 'writeBack');
-				if($this->file_exists($path)) {
+				if ($this->file_exists($path)) {
 					$this->getFile($path, $tmpFile);
->>>>>>> d1c0f2a7
 				}
 				self::$tempFiles[$tmpFile]=$path;
 				return fopen('close://'.$tmpFile, $mode);
@@ -208,51 +183,34 @@
 	}
 
 	public function writeBack($tmpFile) {
-		if(isset(self::$tempFiles[$tmpFile])) {
-<<<<<<< HEAD
-			$this->uploadFile($tmpFile,self::$tempFiles[$tmpFile]);
-=======
+		if (isset(self::$tempFiles[$tmpFile])) {
 			$this->uploadFile($tmpFile, self::$tempFiles[$tmpFile]);
->>>>>>> d1c0f2a7
 			unlink($tmpFile);
 		}
 	}
 
 	public function free_space($path) {
 		$path=$this->cleanPath($path);
-		try{
+		try {
 			$response=$this->client->propfind($path, array('{DAV:}quota-available-bytes'));
-			if(isset($response['{DAV:}quota-available-bytes'])) {
+			if (isset($response['{DAV:}quota-available-bytes'])) {
 				return (int)$response['{DAV:}quota-available-bytes'];
-			}else{
+			} else {
 				return 0;
 			}
-		}catch(Exception $e) {
+		} catch(Exception $e) {
 			return 0;
 		}
 	}
 
-<<<<<<< HEAD
-	public function touch($path,$mtime=null) {
-=======
 	public function touch($path, $mtime=null) {
->>>>>>> d1c0f2a7
-		if(is_null($mtime)) {
+		if (is_null($mtime)) {
 			$mtime=time();
 		}
 		$path=$this->cleanPath($path);
 		$this->client->proppatch($path, array('{DAV:}lastmodified' => $mtime));
 	}
 
-<<<<<<< HEAD
-	public function getFile($path,$target) {
-		$source=$this->fopen($path,'r');
-		file_put_contents($target,$source);
-	}
-
-	public function uploadFile($path,$target) {
-		$source=fopen($path,'r');
-=======
 	public function getFile($path, $target) {
 		$source=$this->fopen($path, 'r');
 		file_put_contents($target, $source);
@@ -260,7 +218,6 @@
 
 	public function uploadFile($path, $target) {
 		$source=fopen($path, 'r');
->>>>>>> d1c0f2a7
 
 		$curl = curl_init();
 		curl_setopt($curl, CURLOPT_USERPWD, $this->user.':'.$this->password);
@@ -273,17 +230,13 @@
 		curl_close ($curl);
 	}
 
-<<<<<<< HEAD
-	public function rename($path1,$path2) {
-=======
 	public function rename($path1, $path2) {
->>>>>>> d1c0f2a7
 		$path1=$this->cleanPath($path1);
 		$path2=$this->root.$this->cleanPath($path2);
-		try{
+		try {
 			$response=$this->client->request('MOVE', $path1, null, array('Destination'=>$path2));
 			return true;
-		}catch(Exception $e) {
+		} catch(Exception $e) {
 			echo $e;
 			echo 'fail';
 			var_dump($response);
@@ -291,17 +244,13 @@
 		}
 	}
 
-<<<<<<< HEAD
-	public function copy($path1,$path2) {
-=======
 	public function copy($path1, $path2) {
->>>>>>> d1c0f2a7
 		$path1=$this->cleanPath($path1);
 		$path2=$this->root.$this->cleanPath($path2);
-		try{
+		try {
 			$response=$this->client->request('COPY', $path1, null, array('Destination'=>$path2));
 			return true;
-		}catch(Exception $e) {
+		} catch(Exception $e) {
 			echo $e;
 			echo 'fail';
 			var_dump($response);
@@ -311,58 +260,50 @@
 
 	public function stat($path) {
 		$path=$this->cleanPath($path);
-		try{
+		try {
 			$response=$this->client->propfind($path, array('{DAV:}getlastmodified', '{DAV:}getcontentlength'));
 			return array(
 				'mtime'=>strtotime($response['{DAV:}getlastmodified']),
 				'size'=>(int)isset($response['{DAV:}getcontentlength']) ? $response['{DAV:}getcontentlength'] : 0,
 				'ctime'=>-1,
 			);
-		}catch(Exception $e) {
+		} catch(Exception $e) {
 			return array();
 		}
 	}
 
 	public function getMimeType($path) {
 		$path=$this->cleanPath($path);
-		try{
+		try {
 			$response=$this->client->propfind($path, array('{DAV:}getcontenttype', '{DAV:}resourcetype'));
 			$responseType=$response["{DAV:}resourcetype"]->resourceType;
 			$type=(count($responseType)>0 and $responseType[0]=="{DAV:}collection")?'dir':'file';
-			if($type=='dir') {
+			if ($type=='dir') {
 				return 'httpd/unix-directory';
-			}elseif(isset($response['{DAV:}getcontenttype'])) {
+			} elseif (isset($response['{DAV:}getcontenttype'])) {
 				return $response['{DAV:}getcontenttype'];
-			}else{
+			} else {
 				return false;
 			}
-		}catch(Exception $e) {
+		} catch(Exception $e) {
 			return false;
 		}
 	}
 
 	private function cleanPath($path) {
-		if(!$path || $path[0]=='/') {
-<<<<<<< HEAD
-			return substr($path,1);
-=======
+		if ( ! $path || $path[0]=='/') {
 			return substr($path, 1);
->>>>>>> d1c0f2a7
-		}else{
+		} else {
 			return $path;
 		}
 	}
 
-<<<<<<< HEAD
-	private function simpleResponse($method,$path,$body,$expected) {
-=======
 	private function simpleResponse($method, $path, $body, $expected) {
->>>>>>> d1c0f2a7
-		$path=$this->cleanPath($path);
-		try{
+		$path=$this->cleanPath($path);
+		try {
 			$response=$this->client->request($method, $path, $body);
 			return $response['statusCode']==$expected;
-		}catch(Exception $e) {
+		} catch(Exception $e) {
 			return false;
 		}
 	}
