--- conflicted
+++ resolved
@@ -20,13 +20,8 @@
  *
  */
 
-namespace OCA_Trash;
-
-<<<<<<< HEAD
-=======
 namespace OCA\Files_Trashbin;
 
->>>>>>> 3bd33b69
 class Trashbin {
 	
 	const DEFAULT_RETENTION_OBLIGATION=180; // how long do we keep files in the trash bin if no other value is defined in the config file (unit: days)
@@ -65,18 +60,6 @@
 				$view->deleteAll('files_trashbin/'.$deleted.'.d'.$timestamp);
 				\OC_Log::write('files_trashbin', 'trash bin database couldn\'t be updated', \OC_log::ERROR);
 				return;
-<<<<<<< HEAD
-			}
-	
-			if ( \OCP\App::isEnabled('files_versions') ) {
-				if ( $view->is_dir('files_versions'.$file_path) ) {
-					$view->rename('files_versions'.$file_path, 'versions_trashbin/'. $deleted.'.d'.$timestamp);
-				} else if ( $versions = \OCA_Versions\Storage::getVersions($file_path) ) {
-					foreach ($versions as $v) {
-						$view->rename('files_versions'.$v['path'].'.v'.$v['version'], 'versions_trashbin/'. $deleted.'.v'.$v['version'].'.d'.$timestamp);
-					}
-				}
-=======
 			}
 	
 			if ( \OCP\App::isEnabled('files_versions') ) {
@@ -87,7 +70,6 @@
 						$view->rename('files_versions'.$v['path'].'.v'.$v['version'], 'versions_trashbin/'. $deleted.'.v'.$v['version'].'.d'.$timestamp);
 					}
 				}
->>>>>>> 3bd33b69
 			}
 		} else {
 			\OC_Log::write('files_trashbin', 'Couldn\'t move '.$file_path.' to the trash bin' , \OC_log::ERROR);
@@ -168,11 +150,6 @@
 		return false;
 	}
 	
-<<<<<<< HEAD
-	/**
-	 * clean up the trash bin
-	 */
-=======
 	/**
 	 * delete file from trash bin permanently
 	 * @param $filename path to the file
@@ -215,7 +192,6 @@
 	/**
 	 * clean up the trash bin
 	 */
->>>>>>> 3bd33b69
 	private static function expire() {
 		
 		$view = new \OC\Files\View('/'.\OCP\User::getUser());
